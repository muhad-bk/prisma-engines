use crate::*;
use datamodel::dml;
use itertools::Itertools;

pub struct DatamodelConverter<'a> {
    datamodel: &'a dml::Datamodel,
    relations: Vec<TempRelationHolder>,
}

#[allow(unused)]
impl<'a> DatamodelConverter<'a> {
    pub fn convert_string(datamodel: String) -> InternalDataModelTemplate {
        let datamodel = datamodel::parse(&datamodel).unwrap();
        Self::convert(&datamodel)
    }

    pub fn convert(datamodel: &dml::Datamodel) -> InternalDataModelTemplate {
        DatamodelConverter::new(datamodel).convert_internal()
    }

    fn new(datamodel: &dml::Datamodel) -> DatamodelConverter {
        DatamodelConverter {
            datamodel,
            relations: Self::calculate_relations(datamodel),
        }
    }

    fn convert_internal(&self) -> InternalDataModelTemplate {
        InternalDataModelTemplate {
            models: self.convert_models(),
            relations: self.convert_relations(),
            enums: self.convert_enums(),
<<<<<<< HEAD
            version: Some("prisma2".to_string()),
=======
            version: Some("v2".to_string()),
>>>>>>> e311631c
        }
    }

    fn convert_enums(&self) -> Vec<InternalEnum> {
        self.datamodel
            .enums()
            .map(|e| InternalEnum {
                name: e.name.clone(),
                values: e.values.clone(),
            })
            .collect()
    }

    fn convert_models(&self) -> Vec<ModelTemplate> {
        self.datamodel
            .models()
            .map(|model| ModelTemplate {
                name: model.name.clone(),
                stable_identifier: "".to_string(),
                is_embedded: model.is_embedded,
                fields: self.convert_fields(model),
                manifestation: model.database_name.clone().map(|n| ModelManifestation { db_name: n }),
            })
            .collect()
    }

    fn convert_fields(&self, model: &dml::Model) -> Vec<FieldTemplate> {
        model
            .fields()
            .map(|field| match field.type_identifier() {
                TypeIdentifier::Relation => {
                    let relation = self
                        .relations
                        .iter()
                        .find(|r| r.is_for_model_and_field(model, field))
                        .expect(&format!(
                            "Did not find a relation for those for model {} and field {}",
                            model.name, field.name
                        ));

                    FieldTemplate::Relation(RelationFieldTemplate {
                        name: field.name.clone(),
                        type_identifier: field.type_identifier(),
                        is_required: field.is_required(),
                        is_list: field.is_list(),
                        is_unique: field.is_unique(),
                        is_hidden: false,
                        is_auto_generated: field.is_auto_generated(),
                        manifestation: field.manifestation(),
                        relation_name: relation.name(),
                        relation_side: relation.relation_side(field),
                    })
                }
                ti => FieldTemplate::Scalar(ScalarFieldTemplate {
                    name: field.name.clone(),
                    type_identifier: field.type_identifier(),
                    is_required: field.is_required(),
                    is_list: field.is_list(),
                    is_unique: field.is_unique(),
                    is_hidden: false,
                    is_auto_generated: field.is_auto_generated(),
                    manifestation: field.manifestation(),
                    behaviour: field.behaviour(),
                    default_value: field.default_value(),
                    internal_enum: field.internal_enum(self.datamodel),
                }),
            })
            .collect()
    }

    fn convert_relations(&self) -> Vec<RelationTemplate> {
        self.relations
            .iter()
            .map(|r| RelationTemplate {
                name: r.name(),
                model_a_on_delete: OnDelete::SetNull,
                model_b_on_delete: OnDelete::SetNull,
                manifestation: Some(r.manifestation()),
                model_a_name: r.model_a.name.clone(),
                model_b_name: r.model_b.name.clone(),
            })
            .collect()
    }

    pub fn calculate_relations(datamodel: &dml::Datamodel) -> Vec<TempRelationHolder> {
        let mut result = Vec::new();
        for model in datamodel.models() {
            for field in model.fields() {
                match &field.field_type {
                    dml::FieldType::Relation(relation_info) => {
                        let dml::RelationInfo {
                            to,
                            to_fields,
                            name,
                            on_delete: _,
                        } = relation_info;
                        let related_model = datamodel
                            .find_model(&to)
                            .expect(&format!("Related model {} not found", to));

                        let related_field = related_model
                            .fields()
                            .find(|f| match f.field_type {
                                dml::FieldType::Relation(ref rel_info) => {
                                    // TODO: i probably don't need to check the the `to`. The name of the relation should be enough. The parser must guarantee that the relation info is set right.
                                    if &model.name == &related_model.name {
                                        // SELF RELATIONS
                                        &rel_info.to == &model.name && &rel_info.name == name && f.name != field.name
                                    } else {
                                        // In a normal relation the related field could be named the same hence we omit the last condition from above.
                                        &rel_info.to == &model.name && &rel_info.name == name
                                    }
                                }
                                _ => false,
                            })
                            .expect(&format!(
                                "Related model for model {} and field {} not found",
                                model.name, field.name
                            ))
                            .clone();

                        let related_field_info = match &related_field.field_type {
                            dml::FieldType::Relation(info) => info,
                            _ => panic!("this was not a relation field"),
                        };

                        let (model_a, model_b, field_a, field_b) = match () {
                            _ if &model.name < &related_model.name => (
                                model.clone(),
                                related_model.clone(),
                                field.clone(),
                                related_field.clone(),
                            ),
                            _ if &related_model.name < &model.name => (
                                related_model.clone(),
                                model.clone(),
                                related_field.clone(),
                                field.clone(),
                            ),
                            _ => (
                                model.clone(),
                                related_model.clone(),
                                field.clone(),
                                related_field.clone(),
                            ),
                        };
                        let inline_on_model_a = TempManifestationHolder::Inline {
                            in_table_of_model: model_a.name.clone(),
                            column: field_a.final_db_name(),
                        };
                        let inline_on_model_b = TempManifestationHolder::Inline {
                            in_table_of_model: model_b.name.clone(),
                            column: field_b.final_db_name(),
                        };
                        let inline_on_this_model = TempManifestationHolder::Inline {
                            in_table_of_model: model.name.clone(),
                            column: field.final_db_name(),
                        };
                        let inline_on_related_model = TempManifestationHolder::Inline {
                            in_table_of_model: related_model.name.clone(),
                            column: related_field.final_db_name(),
                        };

                        let manifestation = match (field_a.is_list(), field_b.is_list()) {
                            (true, true) => TempManifestationHolder::Table,
                            (false, true) => inline_on_model_a,
                            (true, false) => inline_on_model_b,
                            // TODO: to_fields is now a list, please fix this line.
                            (false, false) => match (to_fields.first(), &related_field_info.to_fields.first()) {
                                (Some(_), None) => inline_on_this_model,
                                (None, Some(_)) => inline_on_related_model,
                                (None, None) => {
                                    if model_a.name < model_b.name {
                                        inline_on_model_a
                                    } else {
                                        inline_on_model_b
                                    }
                                }
                                (Some(_), Some(_)) => {
                                    panic!("It's not allowed that both sides of a relation specify the inline policy. The field was {} on model {}. The related field was {} on model {}.", field.name, model.name, related_field.name, related_model.name)
                                }
                            },
                        };

                        result.push(TempRelationHolder {
                            name: name.clone(),
                            model_a: model_a,
                            model_b: model_b,
                            field_a: field_a,
                            field_b: field_b,
                            manifestation,
                        })
                    }
                    _ => {}
                }
            }
        }
        result.into_iter().unique_by(|rel| rel.name()).collect()
    }
}

#[derive(Debug, Clone)]
pub struct TempRelationHolder {
    pub name: String,
    pub model_a: dml::Model,
    pub model_b: dml::Model,
    pub field_a: dml::Field,
    pub field_b: dml::Field,
    pub manifestation: TempManifestationHolder,
}

#[derive(PartialEq, Debug, Clone)]
pub enum TempManifestationHolder {
    Inline { in_table_of_model: String, column: String },
    Table,
}

#[allow(unused)]
impl TempRelationHolder {
    fn name(&self) -> String {
        // TODO: must replicate behaviour of `generateRelationName` from `SchemaInferrer`
        match &self.name as &str {
            "" => format!("{}To{}", &self.model_a.name, &self.model_b.name),
            _ => self.name.clone(),
        }
    }

    pub fn table_name(&self) -> String {
        format!("_{}", self.name())
    }

    pub fn model_a_column(&self) -> String {
        "A".to_string()
    }

    pub fn model_b_column(&self) -> String {
        "B".to_string()
    }

    fn is_many_to_many(&self) -> bool {
        self.field_a.is_list() && self.field_b.is_list()
    }

    fn is_for_model_and_field(&self, model: &dml::Model, field: &dml::Field) -> bool {
        (&self.model_a == model && &self.field_a == field) || (&self.model_b == model && &self.field_b == field)
    }

    fn relation_side(&self, field: &dml::Field) -> RelationSide {
        if field == &self.field_a {
            RelationSide::A
        } else if field == &self.field_b {
            RelationSide::B
        } else {
            panic!("this field is not part of hte relations")
        }
    }

    fn manifestation(&self) -> RelationLinkManifestation {
        match &self.manifestation {
            // TODO: relation table columns must get renamed: lowercased type names instead of A and B
            TempManifestationHolder::Table => RelationLinkManifestation::RelationTable(RelationTable {
                table: self.table_name(),
                model_a_column: self.model_a_column(),
                model_b_column: self.model_b_column(),
                id_column: None,
            }),
            TempManifestationHolder::Inline {
                in_table_of_model,
                column,
            } => RelationLinkManifestation::Inline(InlineRelation {
                in_table_of_model_name: in_table_of_model.to_string(),
                referencing_column: column.to_string(),
            }),
        }
    }
}

trait DatamodelFieldExtensions {
    fn type_identifier(&self) -> TypeIdentifier;
    fn is_required(&self) -> bool;
    fn is_list(&self) -> bool;
    fn is_unique(&self) -> bool;
    fn is_auto_generated(&self) -> bool;
    fn manifestation(&self) -> Option<FieldManifestation>;
    fn behaviour(&self) -> Option<FieldBehaviour>;
    fn final_db_name(&self) -> String;
    fn internal_enum(&self, datamodel: &dml::Datamodel) -> Option<InternalEnum>;
    fn default_value(&self) -> Option<PrismaValue>;
}

impl DatamodelFieldExtensions for dml::Field {
    fn type_identifier(&self) -> TypeIdentifier {
        // todo: add support for CUID and UUID
        match self.field_type {
            dml::FieldType::Enum(_) => TypeIdentifier::Enum,
            dml::FieldType::Relation(_) => TypeIdentifier::Relation,
            dml::FieldType::Base(scalar) => match scalar {
                dml::ScalarType::Boolean => TypeIdentifier::Boolean,
                dml::ScalarType::DateTime => TypeIdentifier::DateTime,
                dml::ScalarType::Decimal => TypeIdentifier::Float,
                dml::ScalarType::Float => TypeIdentifier::Float,
                dml::ScalarType::Int => TypeIdentifier::Int,
                dml::ScalarType::String => match self.default_value {
                    Some(datamodel::common::PrismaValue::Expression(ref expr, _, _)) if expr == "cuid" => {
                        TypeIdentifier::GraphQLID
                    }
                    Some(datamodel::common::PrismaValue::Expression(ref expr, _, _)) if expr == "uuid" => {
                        TypeIdentifier::UUID
                    }
                    _ => TypeIdentifier::String,
                },
            },
            dml::FieldType::ConnectorSpecific {
                base_type: _,
                connector_type: _,
            } => unimplemented!("Connector Specific types are not supported here yet"),
        }
    }

    fn is_required(&self) -> bool {
        self.arity == dml::FieldArity::Required
    }
    fn is_list(&self) -> bool {
        self.arity == dml::FieldArity::List
    }
    fn is_unique(&self) -> bool {
        self.is_unique
    }
    fn is_auto_generated(&self) -> bool {
        let has_auto_generating_behaviour = self
            .id_info
            .as_ref()
            .filter(|id| id.strategy == dml::IdStrategy::Auto)
            .is_some();
        let is_an_int = self.type_identifier() == TypeIdentifier::Int;
        has_auto_generating_behaviour && is_an_int
    }

    fn manifestation(&self) -> Option<FieldManifestation> {
        self.database_name.clone().map(|n| FieldManifestation { db_name: n })
    }

    fn behaviour(&self) -> Option<FieldBehaviour> {
        // TODO: implement this properly once this is specced for the datamodel
        self.id_info
            .as_ref()
            .map(|id_info| {
                let strategy = match id_info.strategy {
                    dml::IdStrategy::Auto => IdStrategy::Auto,
                    dml::IdStrategy::None => IdStrategy::None,
                };
                FieldBehaviour::Id {
                    strategy: strategy,
                    sequence: None, // the sequence was just used by the migration engine. Now those models are only used by the query engine. Hence we don't need it anyway.
                }
            })
            // case: @default(now())
            .or_else(|| match self.default_value {
                Some(datamodel::common::PrismaValue::Expression(ref expr, _, _)) if expr == "now" => {
                    Some(FieldBehaviour::CreatedAt)
                }
                _ => None,
            })
            .or_else(|| {
                if self.is_updated_at {
                    Some(FieldBehaviour::UpdatedAt)
                } else {
                    None
                }
            })
            .or_else(|| {
                self.scalar_list_strategy.map(|sls| match sls {
                    datamodel::ScalarListStrategy::Embedded => FieldBehaviour::ScalarList {
                        strategy: ScalarListStrategy::Embedded,
                    },
                    datamodel::ScalarListStrategy::Relation => FieldBehaviour::ScalarList {
                        strategy: ScalarListStrategy::Relation,
                    },
                })
            })
    }

    fn final_db_name(&self) -> String {
        self.database_name.clone().unwrap_or_else(|| self.name.clone())
    }

    fn internal_enum(&self, datamodel: &dml::Datamodel) -> Option<InternalEnum> {
        match self.field_type {
            dml::FieldType::Enum(ref name) => {
                datamodel
                    .enums()
                    .find(|e| e.name == name.clone())
                    .map(|e| InternalEnum {
                        name: e.name.clone(),
                        values: e.values.clone(),
                    })
            }
            _ => None,
        }
    }

    fn default_value(&self) -> Option<PrismaValue> {
        self.default_value.as_ref().and_then(|v| match v {
            datamodel::common::PrismaValue::Boolean(x) => Some(PrismaValue::Boolean(*x)),
            datamodel::common::PrismaValue::Int(x) => Some(PrismaValue::Int(*x as i64)),
            datamodel::common::PrismaValue::Float(x) => Some(PrismaValue::Float(*x as f64)),
            datamodel::common::PrismaValue::String(x) => Some(PrismaValue::String(x.clone())),
            datamodel::common::PrismaValue::DateTime(x) => Some(PrismaValue::DateTime(*x)),
            datamodel::common::PrismaValue::Decimal(x) => Some(PrismaValue::Float(*x as f64)), // TODO: not sure if this mapping is correct
            datamodel::common::PrismaValue::ConstantLiteral(x) => Some(PrismaValue::Enum(EnumValue::string(x.clone(), x.clone()))),
            datamodel::common::PrismaValue::Expression(_, _, _) => None, // expressions are handled in the behaviour function right now
        })
    }
}<|MERGE_RESOLUTION|>--- conflicted
+++ resolved
@@ -30,11 +30,7 @@
             models: self.convert_models(),
             relations: self.convert_relations(),
             enums: self.convert_enums(),
-<<<<<<< HEAD
-            version: Some("prisma2".to_string()),
-=======
             version: Some("v2".to_string()),
->>>>>>> e311631c
         }
     }
 
@@ -444,7 +440,9 @@
             datamodel::common::PrismaValue::String(x) => Some(PrismaValue::String(x.clone())),
             datamodel::common::PrismaValue::DateTime(x) => Some(PrismaValue::DateTime(*x)),
             datamodel::common::PrismaValue::Decimal(x) => Some(PrismaValue::Float(*x as f64)), // TODO: not sure if this mapping is correct
-            datamodel::common::PrismaValue::ConstantLiteral(x) => Some(PrismaValue::Enum(EnumValue::string(x.clone(), x.clone()))),
+            datamodel::common::PrismaValue::ConstantLiteral(x) => {
+                Some(PrismaValue::Enum(EnumValue::string(x.clone(), x.clone())))
+            }
             datamodel::common::PrismaValue::Expression(_, _, _) => None, // expressions are handled in the behaviour function right now
         })
     }
