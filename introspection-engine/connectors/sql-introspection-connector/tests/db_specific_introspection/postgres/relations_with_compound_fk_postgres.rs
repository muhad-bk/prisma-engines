use crate::*;
use barrel::types;
use test_harness::*;

#[test_each_connector(tags("postgres"))]
#[test]
async fn compound_foreign_keys_should_work_for_required_one_to_one_relations(api: &TestApi) {
    let barrel = api.barrel();
    let _setup_schema = barrel
        .execute(|migration| {
            migration.create_table("User", |t| {
                t.add_column("id", types::primary());
                t.add_column("name", types::text());
                t.inject_custom("CONSTRAINT user_unique UNIQUE(\"id\", \"name\")");
            });
            migration.create_table("Post", |t| {
                t.add_column("id", types::primary());
                t.add_column("user_id", types::integer());
                t.add_column("user_name", types::text());
                t.inject_custom(
                    "FOREIGN KEY (\"user_id\",\"user_name\") REFERENCES \"User\"(\"id\", \"name\")",
                );
                t.inject_custom("CONSTRAINT post_user_unique UNIQUE(\"user_id\", \"user_name\")");
            });
        })
        .await;

    let dm = r#"
            model Post {
                id      Int                 @id @default(autoincrement())
                user    User                @map(["user_id", "user_name"]) @relation(references:[id, name])
            }

            model User {
               id       Int                 @id @default(autoincrement())
               name     String
               post     Post?

               @@unique([id, name], name: "user_unique")
            }
        "#;
    let result = dbg!(api.introspect().await);
    custom_assert(&result, dm);
}

#[test_each_connector(tags("postgres"))]
#[test]
async fn compound_foreign_keys_should_work_for_one_to_one_relations(api: &TestApi) {
    let barrel = api.barrel();
    let _setup_schema = barrel
        .execute(|migration| {
            migration.create_table("User", |t| {
                t.add_column("id", types::primary());
                t.add_column("name", types::text());
                t.inject_custom("CONSTRAINT user_unique UNIQUE(\"id\", \"name\")");
            });
            migration.create_table("Post", |t| {
                t.add_column("id", types::primary());
                t.add_column("user_id", types::integer().nullable(true));
                t.add_column("user_name", types::text().nullable(true));
                t.inject_custom(
                    "FOREIGN KEY (\"user_id\",\"user_name\") REFERENCES \"User\"(\"id\", \"name\")",
                );
                t.inject_custom("CONSTRAINT post_user_unique UNIQUE(\"user_id\", \"user_name\")");
            });
        })
        .await;

    let dm = r#"
            model Post {
                id      Int                 @id @default(autoincrement())
                user    User?                @map(["user_id", "user_name"]) @relation(references:[id, name])
            }

            model User {
               id       Int                 @id @default(autoincrement())
               name     String
               post     Post?

               @@unique([id, name], name: "user_unique")
            }
        "#;
    let result = dbg!(api.introspect().await);
    custom_assert(&result, dm);
}

#[test_each_connector(tags("postgres"))]
#[test]
async fn compound_foreign_keys_should_work_for_one_to_many_relations(api: &TestApi) {
    let barrel = api.barrel();
    let _setup_schema = barrel
        .execute(|migration| {
            migration.create_table("User", |t| {
                t.add_column("id", types::primary());
                t.add_column("name", types::text());
                t.inject_custom("CONSTRAINT user_unique UNIQUE(\"id\", \"name\")");
            });
            migration.create_table("Post", |t| {
                t.add_column("id", types::primary());
                t.add_column("user_id", types::integer().nullable(true));
                t.add_column("user_name", types::text().nullable(true));
                t.inject_custom(
                    "FOREIGN KEY (\"user_id\",\"user_name\") REFERENCES \"User\"(\"id\", \"name\")",
                );
            });
        })
        .await;

    let dm = r#"
            model Post {
                id      Int                 @id @default(autoincrement())
                user    User?                @map(["user_id", "user_name"]) @relation(references:[id, name])
            }

            model User {
               id       Int                 @id @default(autoincrement())
               name     String
               post     Post[]

               @@unique([id, name], name: "user_unique")
            }
        "#;
    let result = dbg!(api.introspect().await);
    custom_assert(&result, dm);
}

#[test_each_connector(tags("postgres"))]
#[test]
async fn compound_foreign_keys_should_work_for_required_one_to_many_relations(api: &TestApi) {
    let barrel = api.barrel();
    let _setup_schema = barrel
        .execute(|migration| {
            migration.create_table("User", |t| {
                t.add_column("id", types::primary());
                t.add_column("name", types::text());
                t.inject_custom("CONSTRAINT user_unique UNIQUE(\"id\", \"name\")");
            });
            migration.create_table("Post", |t| {
                t.add_column("id", types::primary());
                t.add_column("user_id", types::integer());
                t.add_column("user_name", types::text());
                t.inject_custom(
                    "FOREIGN KEY (\"user_id\",\"user_name\") REFERENCES \"User\"(\"id\", \"name\")",
                );
            });
        })
        .await;

    let dm = r#"
            model Post {
                id      Int                 @id @default(autoincrement())
                user    User                @map(["user_id", "user_name"]) @relation(references:[id, name])
            }

            model User {
               id       Int                 @id @default(autoincrement())
               name     String
               post     Post[]

               @@unique([id, name], name: "user_unique")
            }
        "#;
    let result = dbg!(api.introspect().await);
    custom_assert(&result, dm);
}

#[test_each_connector(tags("postgres"))]
#[test]
async fn compound_foreign_keys_should_work_for_self_relations(api: &TestApi) {
    let barrel = api.barrel();
    let _setup_schema = barrel
        .execute(|migration| {
            migration.create_table("Person", |t| {
                t.add_column("id", types::primary());
                t.add_column("name", types::text());
                t.add_column("partner_id", types::integer());
                t.add_column("partner_name", types::text());
                t.inject_custom(
                    "FOREIGN KEY (\"partner_id\",\"partner_name\") REFERENCES \"Person\"(\"id\", \"name\")",
                );
                t.inject_custom("CONSTRAINT \"person_unique\" UNIQUE (\"id\", \"name\")");
            });
        })
        .await;

    let dm = r#"
            model Person {
               id       Int         @id @default(autoincrement())
               name     String
               person   Person      @map(["partner_id", "partner_name"]) @relation("PersonToPerson_partner_id_partner_name", references: [id,name])
               other_person   Person[]    @relation("PersonToPerson_partner_id_partner_name")

               @@unique([id, name], name: "person_unique")
            }
        "#;
    let result = dbg!(api.introspect().await);
    custom_assert(&result, dm);
}

#[test_each_connector(tags("postgres"))]
#[test]
async fn compound_foreign_keys_should_work_with_defaults(api: &TestApi) {
    let barrel = api.barrel();
    let _setup_schema = barrel
        .execute(|migration| {
            migration.create_table("Person", |t| {
                t.add_column("id", types::primary());
                t.add_column("name", types::text());
                t.add_column("partner_id", types::integer().default(0));
                t.add_column("partner_name", types::text().default(""));
                t.inject_custom(
                    "FOREIGN KEY (\"partner_id\",\"partner_name\") REFERENCES \"Person\"(\"id\", \"name\")",
                );
                t.inject_custom("CONSTRAINT \"person_unique\" UNIQUE (\"id\", \"name\")");
            });
        })
        .await;

    let dm = r#"
            model Person {
               id       Int         @id @default(autoincrement())
               name     String
               person   Person      @map(["partner_id", "partner_name"]) @relation("PersonToPerson_partner_id_partner_name", references: [id, name])
               other_person  Person[]    @relation("PersonToPerson_partner_id_partner_name")

               @@unique([id, name], name: "person_unique")
            }
        "#;
    let result = dbg!(api.introspect().await);
    custom_assert(&result, dm);
}

//todo decide on this,
// this can at most be a one:one relation, but with a more limited subset of available connections
// fetch this from indexes
// what about separate uniques? all @unique == @@unique ?? No! separate ones do not fully work since you can only connect to a subset of the @@unique case
// model.indexes contains a multi-field unique index that matches the colums exactly, then it is unique
// if there are separate uniques it probably should not become a relation
// what breaks by having an @@unique that refers to fields that do not have a representation on the model anymore due to the merged relation field?
//#[test_each_connector(tags("postgres"))]
//#[test]
//async fn compound_foreign_keys_should_work_for_one_to_one_relations_with_separate_uniques(api: &TestApi) {
//    let barrel = api.barrel();
//    let _setup_schema = barrel
//        .execute(|migration| {
//            migration.create_table("User", |t| {
//                t.add_column("id", types::primary());
//                t.add_column("name", types::text());
//                t.inject_custom("CONSTRAINT user_unique UNIQUE(\"id\", \"name\")");
//            });
//            migration.create_table("Post", |t| {
//                t.add_column("id", types::primary());
//                t.add_column("user_id", types::integer().unique(true));
//                t.add_column("user_name", types::text().unique(false));
//                t.inject_custom("FOREIGN KEY (\"user_id\",\"user_name\") REFERENCES \"User\"(\"id\", \"name\")");
//            });
//        })
//        .await;
//
//    let dm = r#"
//            model Post {
//                id      Int                 @id @sequence(name: "Post_id_seq", allocationSize: 1, initialValue: 1)
//                user    User                @map(["user_id", "user_name"]) @relation(references:[id, name])
//            }
//
//            model User {
//               id       Int                 @id @sequence(name: "User_id_seq", allocationSize: 1, initialValue: 1)
//               name     String
//               post     Post?
//
//               @@unique([id, name], name: "user_unique")
//            }
//        "#;
//    let result = dbg!(api.introspect().await);
//    custom_assert(&result, dm);
//}

#[test_each_connector(tags("postgres"))]
#[test]
async fn compound_foreign_keys_should_work_for_one_to_many_relations_with_non_unique_index(
    api: &TestApi,
) {
    let barrel = api.barrel();
    let _setup_schema = barrel
        .execute(|migration| {
            migration.create_table("User", |t| {
                t.add_column("id", types::primary());
                t.add_column("age", types::integer());
                t.inject_custom("CONSTRAINT user_unique UNIQUE(\"id\", \"age\")");
            });
            migration.create_table("Post", |t| {
                t.add_column("id", types::primary());
                t.add_column("user_id", types::integer());
                t.add_column("user_age", types::integer());
                t.inject_custom(
                    "FOREIGN KEY (\"user_id\",\"user_age\") REFERENCES \"User\"(\"id\", \"age\")",
                );
                t.add_index("test", types::index(vec!["user_id", "user_age"]));
            });
        })
        .await;

    let dm = r#"
            model Post {
                id      Int                @id @default(autoincrement())
                user    User               @map(["user_id", "user_age"]) @relation(references:[id, age])

                @@index(user, name: "test")
            }

            model User {
               age      Int
               id       Int                @id @default(autoincrement())
               post     Post[]

               @@unique([id, age], name: "user_unique")
            }
        "#;
    let result = dbg!(api.introspect().await);
    custom_assert(&result, dm);
}

#[test_each_connector(tags("postgres"))]
#[test]
async fn repro_matt_references_on_wrong_side(api: &TestApi) {
    let barrel = api.barrel();
    let _setup_schema = barrel
        .execute(|migration| {
            migration.create_table("a", |t| {
                t.add_column("one", types::integer().nullable(false));
                t.add_column("two", types::integer().nullable(false));
                t.inject_custom("Primary Key (\"one\", \"two\")");
            });
            migration.create_table("b", |t| {
                t.add_column("id", types::primary());
                t.add_column("one", types::integer().nullable(false));
                t.add_column("two", types::integer().nullable(false));
                t.inject_custom("Foreign Key (\"one\", \"two\") references a(\"one\", \"two\")");
            });
        })
        .await;

    let dm = r#"
            model a {
              one Int
              two Int
              b   b[]
                    
              @@id([one, two])
            }
            
            model b {
              id Int @id  @default(autoincrement())
              a  a   @map(["one", "two"])
            }
              
        "#;
    let result = dbg!(api.introspect().await);
    custom_assert(&result, dm);
}

<<<<<<< HEAD
#[test_each_connector(tags("postgres"))]
#[test]
async fn compound_fk_pk(api: &TestApi) {
    let barrel = api.barrel();
    let _setup_schema = barrel
        .execute(|migration| {
            migration.create_table("a", |t| {
                t.add_column("one", types::integer().nullable(false));
                t.add_column("two", types::integer().nullable(false));
                t.inject_custom("Primary Key (\"one\", \"two\")");
            });
            migration.create_table("b", |t| {
                t.add_column("dummy", types::integer().nullable(false));
                t.add_column("one", types::integer().nullable(false));
                t.add_column("two", types::integer().nullable(false));
                t.inject_custom("Foreign Key (\"one\", \"two\") references a(\"one\", \"two\")");
                t.inject_custom("Primary Key (\"dummy\",\"one\", \"two\")");
            });
        })
        .await;

    let dm = r#"
            model a {
              one Int
              two Int
                    
              @@id([one, two])
            }
            
            model b {
              dummy     Int 
              // This used to be part of a relation to a
              one       Int
              // This used to be part of a relation to a
              two       Int
            
              @@id([dummy, one, two])
            }         
        "#;
    let result = dbg!(api.introspect().await);
    custom_assert(&result, dm);
}
=======
//todo referencing unknown field in index due to compound, will be fixed in follow up PR
// #[test_each_connector(tags("postgres"))]
// #[test]
// async fn compound_fk_pk(api: &TestApi) {
//     let barrel = api.barrel();
//     let _setup_schema = barrel
//         .execute(|migration| {
//             migration.create_table("a", |t| {
//                 t.add_column("one", types::integer().nullable(false));
//                 t.add_column("two", types::integer().nullable(false));
//                 t.inject_custom("Primary Key (\"one\", \"two\")");
//             });
//             migration.create_table("b", |t| {
//                 t.add_column("dummy", types::integer().nullable(false));
//                 t.add_column("one", types::integer().nullable(false));
//                 t.add_column("two", types::integer().nullable(false));
//                 t.inject_custom("Foreign Key (\"one\", \"two\") references a(\"one\", \"two\")");
//                 t.inject_custom("Primary Key (\"dummy\",\"one\", \"two\")");
//             });
//         })
//         .await;
//
//     let dm = r#"
//             model a {
//               one Int
//               two Int
//               b   b[]
//
//               @@id([one, two])
//             }
//
//             model b {
//               dummy Int
//               a     a   @map(["one", "two"])
//
//               @@id([dummy, one, two])
//             }
//         "#;
//     let result = dbg!(api.introspect().await);
//     custom_assert(&result, dm);
// }
>>>>>>> 92d6f6f9
<|MERGE_RESOLUTION|>--- conflicted
+++ resolved
@@ -359,50 +359,6 @@
     custom_assert(&result, dm);
 }
 
-<<<<<<< HEAD
-#[test_each_connector(tags("postgres"))]
-#[test]
-async fn compound_fk_pk(api: &TestApi) {
-    let barrel = api.barrel();
-    let _setup_schema = barrel
-        .execute(|migration| {
-            migration.create_table("a", |t| {
-                t.add_column("one", types::integer().nullable(false));
-                t.add_column("two", types::integer().nullable(false));
-                t.inject_custom("Primary Key (\"one\", \"two\")");
-            });
-            migration.create_table("b", |t| {
-                t.add_column("dummy", types::integer().nullable(false));
-                t.add_column("one", types::integer().nullable(false));
-                t.add_column("two", types::integer().nullable(false));
-                t.inject_custom("Foreign Key (\"one\", \"two\") references a(\"one\", \"two\")");
-                t.inject_custom("Primary Key (\"dummy\",\"one\", \"two\")");
-            });
-        })
-        .await;
-
-    let dm = r#"
-            model a {
-              one Int
-              two Int
-                    
-              @@id([one, two])
-            }
-            
-            model b {
-              dummy     Int 
-              // This used to be part of a relation to a
-              one       Int
-              // This used to be part of a relation to a
-              two       Int
-            
-              @@id([dummy, one, two])
-            }         
-        "#;
-    let result = dbg!(api.introspect().await);
-    custom_assert(&result, dm);
-}
-=======
 //todo referencing unknown field in index due to compound, will be fixed in follow up PR
 // #[test_each_connector(tags("postgres"))]
 // #[test]
@@ -443,5 +399,4 @@
 //         "#;
 //     let result = dbg!(api.introspect().await);
 //     custom_assert(&result, dm);
-// }
->>>>>>> 92d6f6f9
+// }