use crate::{
<<<<<<< HEAD
    error::SqlError, query_builder::{ManyRelatedRecordsWithRowNumber, WriteQueryBuilder}, RawQuery, SqlId, SqlRow, ToSqlRow, Transaction,
    Transactional,
};
use chrono::{DateTime, NaiveDate, NaiveDateTime, Utc};
use connector::{self, error::*};
use datamodel::configuration::Source;
use native_tls::TlsConnector;
use postgres::{
    types::{FromSql, ToSql, Type as PostgresType},
    Client, Config, Row as PostgresRow, Transaction as PostgresTransaction,
};
use prisma_common::config::{ConnectionLimit, ConnectionStringConfig, ExplicitConfig, PrismaDatabase};
use prisma_models::{GraphqlId, InternalDataModelRef, PrismaValue, TypeIdentifier, EnumValue};
=======
    query_builder::ManyRelatedRecordsWithRowNumber, FromSource, LegacyDatabase, SqlCapabilities,
    Transaction, Transactional,
};
use datamodel::Source;
use postgres::Config;
use prisma_common::config::*;
>>>>>>> e311631c
use prisma_query::{
    connector::{Queryable, PostgresParams},
    pool::{postgres::PostgresManager, PrismaConnectionManager},
};
use std::{convert::TryFrom, str::FromStr};
use tokio_postgres::config::SslMode;

type Pool = r2d2::Pool<PrismaConnectionManager<PostgresManager>>;

pub struct PostgreSql {
    pool: Pool,
}

impl FromSource for PostgreSql {
    fn from_source(source: &Box<dyn Source>) -> crate::Result<Self> {
        let url = url::Url::parse(source.url())?;
        let params = PostgresParams::try_from(url)?;
        let pool = r2d2::Pool::try_from(params).unwrap();

        Ok(PostgreSql { pool })
    }
}

impl SqlCapabilities for PostgreSql {
    type ManyRelatedRecordsBuilder = ManyRelatedRecordsWithRowNumber;
}

impl LegacyDatabase for PostgreSql {
    fn from_prisma_database(db: &PrismaDatabase) -> crate::Result<Self> {
        match db {
            PrismaDatabase::Explicit(e) => {
                let db_name = e.database.as_ref().map(|x| x.as_str()).unwrap_or("postgres");
                let mut config = Config::new();

                config.host(&e.host);
                config.port(e.port);
                config.user(&e.user);
                config.ssl_mode(SslMode::Prefer);
                config.dbname(db_name);

                if let Some(ref pw) = e.password {
                    config.password(pw);
                }

                let manager = PrismaConnectionManager::postgres(config, None)?;
                let pool = r2d2::Pool::builder().max_size(e.limit()).build(manager)?;

                Ok(PostgreSql { pool })
            }
            PrismaDatabase::ConnectionString(s) => {
                let db_name = s.database.as_ref().map(|x| x.as_str()).unwrap_or("postgres");
                let mut config = Config::from_str(s.uri.as_str())?;

                config.ssl_mode(SslMode::Prefer);
                config.dbname(db_name);

                let manager = PrismaConnectionManager::postgres(config, None)?;
                let pool = r2d2::Pool::builder().max_size(s.limit()).build(manager)?;

                Ok(PostgreSql { pool })
            }
            PrismaDatabase::File(_) => panic!("MySQL will not work with file based configuration"),
        }
    }
}

impl Transactional for PostgreSql {
    fn with_transaction<F, T>(&self, _: &str, f: F) -> crate::Result<T>
    where
        F: FnOnce(&mut Transaction) -> crate::Result<T>,
    {
<<<<<<< HEAD
        fn convert(row: &PostgresRow, i: usize, typid: &TypeIdentifier) -> crate::Result<PrismaValue> {
            let result = match typid {
                TypeIdentifier::String => match row.try_get(i)? {
                    Some(val) => PrismaValue::String(val),
                    None => PrismaValue::Null,
                },
                TypeIdentifier::GraphQLID | TypeIdentifier::Relation => match row.try_get(i)? {
                    Some(val) => {
                        let id: SqlId = val;
                        PrismaValue::GraphqlId(GraphqlId::from(id))
                    }
                    None => PrismaValue::Null,
                },
                TypeIdentifier::Float => match *row.columns()[i].type_() {
                    PostgresType::NUMERIC => match row.try_get(i)? {
                        Some(val) => {
                            let dec: Decimal = val;
                            let dec_s = dec.to_string();
                            PrismaValue::Float(dec_s.parse().unwrap())
                        }
                        None => PrismaValue::Null,
                    },
                    _ => match row.try_get(i)? {
                        Some(val) => PrismaValue::Float(val),
                        None => PrismaValue::Null,
                    },
                },
                TypeIdentifier::Int => match *row.columns()[i].type_() {
                    PostgresType::INT2 => match row.try_get(i)? {
                        Some(val) => {
                            let val: i16 = val;
                            PrismaValue::Int(val as i64)
                        }
                        None => PrismaValue::Null,
                    },
                    PostgresType::INT4 => match row.try_get(i)? {
                        Some(val) => {
                            let val: i32 = val;
                            PrismaValue::Int(val as i64)
                        }
                        None => PrismaValue::Null,
                    },
                    _ => PrismaValue::Int(row.try_get(i)?),
                },
                TypeIdentifier::Boolean => match row.try_get(i)? {
                    Some(val) => PrismaValue::Boolean(val),
                    None => PrismaValue::Null,
                },
                TypeIdentifier::Enum => match row.try_get(i)? {
                    Some(val) => {
                        let val: String = val;
                        PrismaValue::Enum(EnumValue::string(val.clone(), val))
                    },
                    None => PrismaValue::Null,
                },
                TypeIdentifier::Json => match row.try_get(i)? {
                    Some(val) => {
                        let j_str: &str = val;
                        PrismaValue::Json(serde_json::from_str(j_str)?)
                    }
                    None => PrismaValue::Null,
                },
                TypeIdentifier::UUID => match row.try_get(i)? {
                    Some(val) => PrismaValue::Uuid(val),
                    None => PrismaValue::Null,
                },
                TypeIdentifier::DateTime => match *row.columns()[i].type_() {
                    PostgresType::DATE => match row.try_get(i)? {
                        Some(val) => {
                            let ts: NaiveDate = val;
                            let dt = ts.and_hms(0, 0, 0);
                            PrismaValue::DateTime(DateTime::<Utc>::from_utc(dt, Utc))
                        }
                        None => PrismaValue::Null,
                    },
                    _ => match row.try_get(i)? {
                        Some(val) => {
                            let ts: NaiveDateTime = val;
                            PrismaValue::DateTime(DateTime::<Utc>::from_utc(ts, Utc))
                        }
                        None => PrismaValue::Null,
                    },
                },
            };
=======
        let mut conn = self.pool.get()?;
        let mut tx = conn.start_transaction()?;
        let result = f(&mut tx);
>>>>>>> e311631c

        if result.is_ok() {
            tx.commit()?;
        }

        result
    }
}<|MERGE_RESOLUTION|>--- conflicted
+++ resolved
@@ -1,26 +1,10 @@
 use crate::{
-<<<<<<< HEAD
-    error::SqlError, query_builder::{ManyRelatedRecordsWithRowNumber, WriteQueryBuilder}, RawQuery, SqlId, SqlRow, ToSqlRow, Transaction,
-    Transactional,
-};
-use chrono::{DateTime, NaiveDate, NaiveDateTime, Utc};
-use connector::{self, error::*};
-use datamodel::configuration::Source;
-use native_tls::TlsConnector;
-use postgres::{
-    types::{FromSql, ToSql, Type as PostgresType},
-    Client, Config, Row as PostgresRow, Transaction as PostgresTransaction,
-};
-use prisma_common::config::{ConnectionLimit, ConnectionStringConfig, ExplicitConfig, PrismaDatabase};
-use prisma_models::{GraphqlId, InternalDataModelRef, PrismaValue, TypeIdentifier, EnumValue};
-=======
     query_builder::ManyRelatedRecordsWithRowNumber, FromSource, LegacyDatabase, SqlCapabilities,
     Transaction, Transactional,
 };
 use datamodel::Source;
 use postgres::Config;
 use prisma_common::config::*;
->>>>>>> e311631c
 use prisma_query::{
     connector::{Queryable, PostgresParams},
     pool::{postgres::PostgresManager, PrismaConnectionManager},
@@ -92,96 +76,9 @@
     where
         F: FnOnce(&mut Transaction) -> crate::Result<T>,
     {
-<<<<<<< HEAD
-        fn convert(row: &PostgresRow, i: usize, typid: &TypeIdentifier) -> crate::Result<PrismaValue> {
-            let result = match typid {
-                TypeIdentifier::String => match row.try_get(i)? {
-                    Some(val) => PrismaValue::String(val),
-                    None => PrismaValue::Null,
-                },
-                TypeIdentifier::GraphQLID | TypeIdentifier::Relation => match row.try_get(i)? {
-                    Some(val) => {
-                        let id: SqlId = val;
-                        PrismaValue::GraphqlId(GraphqlId::from(id))
-                    }
-                    None => PrismaValue::Null,
-                },
-                TypeIdentifier::Float => match *row.columns()[i].type_() {
-                    PostgresType::NUMERIC => match row.try_get(i)? {
-                        Some(val) => {
-                            let dec: Decimal = val;
-                            let dec_s = dec.to_string();
-                            PrismaValue::Float(dec_s.parse().unwrap())
-                        }
-                        None => PrismaValue::Null,
-                    },
-                    _ => match row.try_get(i)? {
-                        Some(val) => PrismaValue::Float(val),
-                        None => PrismaValue::Null,
-                    },
-                },
-                TypeIdentifier::Int => match *row.columns()[i].type_() {
-                    PostgresType::INT2 => match row.try_get(i)? {
-                        Some(val) => {
-                            let val: i16 = val;
-                            PrismaValue::Int(val as i64)
-                        }
-                        None => PrismaValue::Null,
-                    },
-                    PostgresType::INT4 => match row.try_get(i)? {
-                        Some(val) => {
-                            let val: i32 = val;
-                            PrismaValue::Int(val as i64)
-                        }
-                        None => PrismaValue::Null,
-                    },
-                    _ => PrismaValue::Int(row.try_get(i)?),
-                },
-                TypeIdentifier::Boolean => match row.try_get(i)? {
-                    Some(val) => PrismaValue::Boolean(val),
-                    None => PrismaValue::Null,
-                },
-                TypeIdentifier::Enum => match row.try_get(i)? {
-                    Some(val) => {
-                        let val: String = val;
-                        PrismaValue::Enum(EnumValue::string(val.clone(), val))
-                    },
-                    None => PrismaValue::Null,
-                },
-                TypeIdentifier::Json => match row.try_get(i)? {
-                    Some(val) => {
-                        let j_str: &str = val;
-                        PrismaValue::Json(serde_json::from_str(j_str)?)
-                    }
-                    None => PrismaValue::Null,
-                },
-                TypeIdentifier::UUID => match row.try_get(i)? {
-                    Some(val) => PrismaValue::Uuid(val),
-                    None => PrismaValue::Null,
-                },
-                TypeIdentifier::DateTime => match *row.columns()[i].type_() {
-                    PostgresType::DATE => match row.try_get(i)? {
-                        Some(val) => {
-                            let ts: NaiveDate = val;
-                            let dt = ts.and_hms(0, 0, 0);
-                            PrismaValue::DateTime(DateTime::<Utc>::from_utc(dt, Utc))
-                        }
-                        None => PrismaValue::Null,
-                    },
-                    _ => match row.try_get(i)? {
-                        Some(val) => {
-                            let ts: NaiveDateTime = val;
-                            PrismaValue::DateTime(DateTime::<Utc>::from_utc(ts, Utc))
-                        }
-                        None => PrismaValue::Null,
-                    },
-                },
-            };
-=======
         let mut conn = self.pool.get()?;
         let mut tx = conn.start_transaction()?;
         let result = f(&mut tx);
->>>>>>> e311631c
 
         if result.is_ok() {
             tx.commit()?;
