--- conflicted
+++ resolved
@@ -55,11 +55,7 @@
 
                     let result = self
                         .data_resolver
-<<<<<<< HEAD
-                        .get_node_by_where(&query.selector, &selected_fields)?;
-=======
-                        .get_node_by_where(query.selector.clone(), &query.selected_fields)?;
->>>>>>> 24fb47e6
+                        .get_node_by_where(query.selector.clone(), &selected_fields)?;
 
                     match result {
                         Some(ref node) => {
