--- conflicted
+++ resolved
@@ -8,7 +8,7 @@
 mod cli;
 mod context;
 mod data_model_loader;
-mod dmmf; // Temporary
+mod dmmf;
 mod error;
 mod exec_loader;
 mod request_handlers;
@@ -26,20 +26,7 @@
 
 pub type PrismaResult<T> = Result<T, PrismaError>;
 
-<<<<<<< HEAD
-#[derive(RustEmbed)]
-#[folder = "query-engine/prisma/static_files"]
-struct StaticFiles;
-
-struct RequestContext {
-    context: PrismaContext,
-    graphql_request_handler: GraphQlRequestHandler,
-}
-
-fn main() {
-=======
 fn main() -> Result<(), Box<dyn Error + Send + Sync + 'static>> {
->>>>>>> feda589d
     let matches = ClapApp::new("Prisma Query Engine")
         .version(env!("CARGO_PKG_VERSION"))
         .arg(
@@ -128,64 +115,4 @@
     };
 
     Ok(())
-<<<<<<< HEAD
-}
-
-/// Main handler for query engine requests.
-fn http_handler((json, req): (Json<Option<GraphQlBody>>, HttpRequest<Arc<RequestContext>>)) -> impl Responder {
-    let request_context = req.state();
-    let req: PrismaRequest<GraphQlBody> = PrismaRequest {
-        body: json.clone().unwrap(),
-        path: req.path().into(),
-        headers: req
-            .headers()
-            .iter()
-            .map(|(k, v)| (format!("{}", k), v.to_str().unwrap().into()))
-            .collect(),
-    };
-
-    let result = request_context
-        .graphql_request_handler
-        .handle(req, &request_context.context);
-
-    // TODO this copies the data for some reason.
-    serde_json::to_string(&result)
-}
-
-/// Handler for the playground to work with the SDL-rendered query schema.
-/// Serves a raw SDL string created from the query schema.
-fn sdl_handler(req: HttpRequest<Arc<RequestContext>>) -> impl Responder {
-    let request_context = req.state();
-
-    let rendered = GraphQLSchemaRenderer::render(Arc::clone(&request_context.context.query_schema));
-    HttpResponse::Ok().content_type("application/text").body(rendered)
-}
-
-/// Renders the Data Model Meta Format.
-/// Only callable if prisma was initialized using a v2 data model.
-fn dmmf_handler(req: HttpRequest<Arc<RequestContext>>) -> impl Responder {
-    let request_context = req.state();
-    let dmmf = dmmf::render_dmmf(
-        &request_context.context.dm,
-        Arc::clone(&request_context.context.query_schema),
-    );
-
-    let serialized = serde_json::to_string(&dmmf).unwrap();
-
-    HttpResponse::Ok().content_type("application/json").body(serialized)
-}
-
-/// Serves playground html.
-fn playground_handler<T>(_: HttpRequest<T>) -> impl Responder {
-    let index_html = StaticFiles::get("playground.html").unwrap();
-    HttpResponse::Ok().content_type("text/html").body(index_html)
-}
-
-/// Simple status endpoint
-fn status_handler<T>(_: HttpRequest<T>) -> impl Responder {
-    HttpResponse::Ok()
-        .content_type("application/json")
-        .body("{\"status\": \"ok\"}")
-=======
->>>>>>> feda589d
 }