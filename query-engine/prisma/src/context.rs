<<<<<<< HEAD
use crate::{
    data_model, exec_loader,
    req_handlers::{GraphQLSchemaRenderer, QuerySchemaRenderer},
    PrismaResult,
};
use core::{BuildMode, Executor, QuerySchema, QuerySchemaBuilder, SupportedCapabilities};
=======
use crate::{data_model, exec_loader, PrismaResult};
use core::Executor;
>>>>>>> feac989e
use prisma_common::config::{self, PrismaConfig};
use prisma_models::InternalDataModelRef;

#[derive(DebugStub)]
pub struct PrismaContext {
    pub config: PrismaConfig,
    pub internal_data_model: InternalDataModelRef,

    /// This is used later to render the SDL
    pub query_schema: QuerySchema,

    /// This is currently used, as a temporary workaround.
    pub sdl: Option<String>,

    #[debug_stub = "#Executor#"]
    pub executor: Executor,
}

impl PrismaContext {
    pub fn new() -> PrismaResult<Self> {
        // Load config and executors
        let config = config::load().unwrap();
        let executor = exec_loader::load(&config);

        // Find db name. This right here influences how data is queried for postgres, for example.
        // Specifically, this influences the schema part of: `database`.`schema`.`table`.
        // Other connectors do not use schema and the database key of the config will be used instead.
        let db = config.databases.get("default").unwrap();
        let db_name = db.schema().or_else(|| db.db_name()).unwrap_or_else(|| "prisma".into());

        // Load internal data model and build schema
        let internal_data_model = data_model::load(db_name)?;
        let capabilities = SupportedCapabilities::empty(); // todo connector capabilities.
        let schema_builder = QuerySchemaBuilder::new(&internal_data_model, &capabilities, BuildMode::Legacy);
        let query_schema = dbg!(schema_builder.build());
        let sdl = data_model::load_sdl_string().ok(); // temporary

        // trace!("{}", GraphQLSchemaRenderer::render(&query_schema));

        Ok(Self {
            config,
            internal_data_model,
            query_schema,
            sdl,
            executor,
        })
    }
}<|MERGE_RESOLUTION|>--- conflicted
+++ resolved
@@ -1,14 +1,9 @@
-<<<<<<< HEAD
 use crate::{
     data_model, exec_loader,
     req_handlers::{GraphQLSchemaRenderer, QuerySchemaRenderer},
     PrismaResult,
 };
 use core::{BuildMode, Executor, QuerySchema, QuerySchemaBuilder, SupportedCapabilities};
-=======
-use crate::{data_model, exec_loader, PrismaResult};
-use core::Executor;
->>>>>>> feac989e
 use prisma_common::config::{self, PrismaConfig};
 use prisma_models::InternalDataModelRef;
 
@@ -43,7 +38,7 @@
         let internal_data_model = data_model::load(db_name)?;
         let capabilities = SupportedCapabilities::empty(); // todo connector capabilities.
         let schema_builder = QuerySchemaBuilder::new(&internal_data_model, &capabilities, BuildMode::Legacy);
-        let query_schema = dbg!(schema_builder.build());
+        let query_schema = schema_builder.build();
         let sdl = data_model::load_sdl_string().ok(); // temporary
 
         // trace!("{}", GraphQLSchemaRenderer::render(&query_schema));
