--- conflicted
+++ resolved
@@ -48,17 +48,10 @@
         diagnostics.make_result()?;
 
         // Phase 3: Lift AST to DML.
-<<<<<<< HEAD
-        let lifter = LiftAstToDml::new(&self.context, &names);
-
-        let mut schema = match lifter.lift(ast_schema) {
-            Err(err) => {
-=======
-        let lifter = LiftAstToDml::new(self.source, &db);
+        let lifter = LiftAstToDml::new(&self.context, &db);
 
         let mut schema = match lifter.lift() {
-            Err(mut err) => {
->>>>>>> 3697305a
+            Err(err) => {
                 // Cannot continue on lifter error.
                 diagnostics.extend(err);
                 return Err(diagnostics);
@@ -67,13 +60,8 @@
         };
 
         // Phase 4: Validation
-<<<<<<< HEAD
-        if let Err(err) = self.validator.validate(ast_schema, &names, &mut schema) {
+        if let Err(err) = self.validator.validate(&db, &mut schema) {
             diagnostics.extend(err);
-=======
-        if let Err(mut err) = self.validator.validate(&db, &mut schema) {
-            diagnostics.append(&mut err);
->>>>>>> 3697305a
         }
 
         // Early return so that the standardiser does not have to deal with invalid schemas
