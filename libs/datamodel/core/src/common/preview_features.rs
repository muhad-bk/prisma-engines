--- conflicted
+++ resolved
@@ -19,18 +19,7 @@
 
 pub const DATASOURCE_PREVIEW_FEATURES: &[&str] = &[];
 
-<<<<<<< HEAD
-pub const GENERATOR_PREVIEW_FEATURES: &[&str] = &[
-    NATIVE_TYPES,
-    SQL_SERVER,
-    GROUP_BY,
-    CREATE_MANY,
-    ORDER_BY_RELATION,
-    MONGODB,
-];
-=======
-pub const GENERATOR_PREVIEW_FEATURES: &[&str] = &[SQL_SERVER, GROUP_BY, CREATE_MANY, ORDER_BY_RELATION];
->>>>>>> f7a33e4a
+pub const GENERATOR_PREVIEW_FEATURES: &[&str] = &[SQL_SERVER, GROUP_BY, CREATE_MANY, ORDER_BY_RELATION, MONGODB];
 
 pub const DEPRECATED_GENERATOR_PREVIEW_FEATURES: &[&str] = &[
     ATOMIC_NUMBER_OPERATIONS,
