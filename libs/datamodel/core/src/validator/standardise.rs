--- conflicted
+++ resolved
@@ -195,10 +195,9 @@
                             on_delete: OnDeleteStrategy::None,
                         };
 
-<<<<<<< HEAD
                         result.push(AddMissingBackRelationField {
                             model: rel.to.clone(),
-                            field: prisma_inflector::classical().pluralize(&model.name).camel_case(),
+                            field: model.name.camel_case(),
                             arity: dml::FieldArity::List,
                             relation_info,
                             related_model: model.name.to_string(),
@@ -231,22 +230,6 @@
                             underlying_fields,
                         });
                     };
-=======
-                    let arity = if field.arity.is_singular() {
-                        dml::FieldArity::List
-                    } else {
-                        dml::FieldArity::Optional
-                    };
-
-                    result.push(AddMissingBackRelationField {
-                        model: rel.to.clone(),
-                        field: model.name.camel_case(),
-                        arity,
-                        relation_info,
-                        related_model: model.name.to_string(),
-                        related_field: field.name.to_string(),
-                    })
->>>>>>> 473dada2
                 }
             }
         }
