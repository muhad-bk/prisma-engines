--- conflicted
+++ resolved
@@ -17,26 +17,6 @@
 #[cfg(feature = "sql-ext")]
 pub use sql_ext::*;
 
-<<<<<<< HEAD
-#[derive(Clone, Debug, PartialEq, Eq, Hash, PartialOrd, Ord, Serialize, Deserialize)]
-pub enum TypeHint {
-    String,
-    Float,
-    Boolean,
-    Enum,
-    DateTime,
-    UUID,
-    Int,
-    Array,
-    Char,
-    Bytes,
-    Json,
-    Xml,
-    Unknown,
-}
-
-=======
->>>>>>> 4a88935f
 #[derive(Debug, PartialEq, Clone, Eq, Hash, Serialize, Deserialize, PartialOrd, Ord)]
 #[serde(untagged)]
 pub enum PrismaValue {
@@ -44,13 +24,10 @@
     Boolean(bool),
     Enum(String),
     Int(i64),
-<<<<<<< HEAD
-=======
 
     #[serde(serialize_with = "serialize_null")]
     Null,
 
->>>>>>> 4a88935f
     Uuid(Uuid),
     List(PrismaListValue),
     Json(String),
@@ -61,9 +38,6 @@
 
     #[serde(serialize_with = "serialize_decimal")]
     Float(Decimal),
-
-    #[serde(serialize_with = "serialize_null")]
-    Null(TypeHint),
 }
 
 pub fn stringify_date(date: &DateTime<Utc>) -> String {
